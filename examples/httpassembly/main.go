// Copyright 2012 Google, Inc. All rights reserved.
//
// Use of this source code is governed by a BSD-style license
// that can be found in the LICENSE file in the root of the source
// tree.

// This binary provides sample code for using the gopacket TCP assembler and TCP
// stream reader.  It reads packets off the wire and reconstructs HTTP requests
// it sees, logging them.
package main

import (
	"bufio"
	"code.google.com/p/gopacket"
	"code.google.com/p/gopacket/examples/util"
	"code.google.com/p/gopacket/layers"
	"code.google.com/p/gopacket/pcap"
	"code.google.com/p/gopacket/tcpassembly"
	"code.google.com/p/gopacket/tcpassembly/tcpreader"
	"flag"
	"io"
	"log"
	"net/http"
	"time"
)

var iface = flag.String("i", "eth0", "Interface to get packets from")
var fname = flag.String("r", "", "Filename to read from, overrides -i")
var snaplen = flag.Int("s", 1600, "SnapLen for pcap packet capture")
var filter = flag.String("f", "tcp and dst port 80", "BPF filter for pcap")
var logAllPackets = flag.Bool("v", false, "Logs every packet in great detail")

// Build a simple HTTP request parser using tcpassembly.StreamFactory and tcpassembly.Stream interfaces

// httpStreamFactory implements tcpassembly.StreamFactory
type httpStreamFactory struct{}

// httpStream will handle the actual decoding of http requests.
type httpStream struct {
	net, transport gopacket.Flow
	r              tcpreader.ReaderStream
}

func (h *httpStreamFactory) New(net, transport gopacket.Flow) tcpassembly.Stream {
	hstream := &httpStream{
		net:       net,
		transport: transport,
		r:         tcpreader.NewReaderStream(),
	}
	go hstream.run() // Important... we must guarantee that data from the reader stream is read.

	// ReaderStream implements tcpassembly.Stream, so we can return a pointer to it.
	return &hstream.r
}

func (h *httpStream) run() {
	buf := bufio.NewReader(&h.r)
	for {
		req, err := http.ReadRequest(buf)
		if err == io.EOF {
			// We must read until we see an EOF... very important!
			return
		} else if err != nil {
			log.Println("Error reading stream", h.net, h.transport, ":", err)
		} else {
			bodyBytes := tcpreader.DiscardBytesToEOF(req.Body)
			req.Body.Close()
			log.Println("Received request from stream", h.net, h.transport, ":", req, "with", bodyBytes, "bytes in request body")
		}
	}
}

func main() {
<<<<<<< HEAD
	defer util.Run()()
	log.Printf("starting capture on interface %q", *iface)
=======
	flag.Parse()

	var handle *pcap.Handle
	var err error

>>>>>>> d31ff1a8
	// Set up pcap packet capture
	if *fname != "" {
		log.Printf("Reading from pcap dump %q", *fname)
		if handle, err = pcap.OpenOffline(*fname); err != nil {
			log.Fatal("PCAP OpenOffline error:", err)
		}
	} else {
		log.Printf("starting capture on interface %q", *iface)
		if handle, err = pcap.OpenLive(*iface, int32(*snaplen), true, pcap.BlockForever); err != nil {
			log.Fatal("error:", err)
		}

	}

	if err := handle.SetBPFFilter(*filter); err != nil {
		panic(err)
	}

	// Set up assembly
	streamFactory := &httpStreamFactory{}
	streamPool := tcpassembly.NewStreamPool(streamFactory)
	assembler := tcpassembly.NewAssembler(streamPool)

	log.Println("reading in packets")
	// Read in packets, pass to assembler.
	packetSource := gopacket.NewPacketSource(handle, handle.LinkType())
	packets := packetSource.Packets()
	ticker := time.Tick(time.Minute)
	for {
		select {
		case packet := <-packets:
			if *logAllPackets {
				log.Println(packet)
			}
			if packet.NetworkLayer() == nil || packet.TransportLayer() == nil || packet.TransportLayer().LayerType() != layers.LayerTypeTCP {
				log.Println("Unusable packet")
				continue
			}
			tcp := packet.TransportLayer().(*layers.TCP)
			assembler.AssembleWithTimestamp(packet.NetworkLayer().NetworkFlow(), tcp, packet.Metadata().Timestamp)

		case <-ticker:
			// Every minute, flush connections that haven't seen activity in the past 2 minutes.
			assembler.FlushOlderThan(time.Now().Add(time.Minute * -2))
		}
	}
}<|MERGE_RESOLUTION|>--- conflicted
+++ resolved
@@ -71,16 +71,12 @@
 }
 
 func main() {
-<<<<<<< HEAD
 	defer util.Run()()
 	log.Printf("starting capture on interface %q", *iface)
-=======
-	flag.Parse()
 
 	var handle *pcap.Handle
 	var err error
 
->>>>>>> d31ff1a8
 	// Set up pcap packet capture
 	if *fname != "" {
 		log.Printf("Reading from pcap dump %q", *fname)
